--- conflicted
+++ resolved
@@ -228,19 +228,11 @@
         test_freeaddrinfo(ai);
     }
 
-<<<<<<< HEAD
-    host = gethostbyname("foo.invalid");
-    if (host != NULL)
-        skip("lookup of foo.invalid succeeded");
-    else {
-        result = test_getaddrinfo("foo.invalid", NULL, NULL, &ai);
-=======
     host = gethostbyname("addrinfo-test.invalid");
     if (host != NULL)
         skip("lookup of addrinfo-test.invalid succeeded");
     else {
         result = test_getaddrinfo("addrinfo-test.invalid", NULL, NULL, &ai);
->>>>>>> 69a8c704
         is_int(EAI_NONAME, result, "lookup of invalid address");
     }
 
