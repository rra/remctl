--- conflicted
+++ resolved
@@ -400,39 +400,15 @@
 
 check-local: $(check_PROGRAMS)
 	cd tests && ./runtests $(abs_top_srcdir)/tests/TESTS
-<<<<<<< HEAD
-	@set -e; if [ -f perl/Makefile ] ; then \
-	    echo '' ; \
-	    cd perl && LD_LIBRARY_PATH=$(TEST_RPATH) $(MAKE) test ; \
-=======
 	@set -e; if [ -f perl/Makefile ] ; then				\
 	    echo '' ;							\
 	    cd perl && LD_LIBRARY_PATH=$(TEST_RPATH) $(MAKE) test ;	\
->>>>>>> 50b98ee2
 	fi
 	@set -e; if [ -f php/Makefile ] ; then				    \
 	    echo '' ;							    \
 	    cd php && NO_INTERACTION=1 ./test-wrapper "$(abs_top_builddir)" \
 		"$(abs_top_srcdir)" ;					    \
 	fi
-<<<<<<< HEAD
-	@set -e; if [ -f python/setup.py ] ; then \
-	    echo '' ; \
-	    echo 'Testing Python extension' ; \
-	    for python in $(REMCTL_PYTHON_VERSIONS) ; do \
-		v=`echo "$$python" | sed 's/^[^0-9]*//'` ; \
-		cd python ; \
-		LD_LIBRARY_PATH=$(TEST_RPATH) \
-		    PYTHONPATH="`ls -d build/lib.*$$v`" \
-		    "$$python" test_remctl.py ; \
-		cd .. ; \
-	    done ; \
-	fi
-	@set -e; if [ -f ruby/Makefile ] ; then \
-	    echo '' ; \
-	    cd ruby && LD_LIBRARY_PATH=$(TEST_RPATH) \
-		$(REMCTL_RUBY) -I. test_remctl.rb ; \
-=======
 	@set -e; if [ -f python/setup.py ] ; then		\
 	    echo '' ;						\
 	    echo 'Testing Python extension' ;			\
@@ -449,7 +425,6 @@
 	    echo '' ;					\
 	    cd ruby && LD_LIBRARY_PATH=$(TEST_RPATH)	\
 		$(REMCTL_RUBY) -I. test_remctl.rb ;	\
->>>>>>> 50b98ee2
 	fi
 
 # Used for hooking in the build of optional language bindings.
@@ -515,32 +490,15 @@
 		cp "$(srcdir)/$$f" "$(builddir)/$$f" ;		\
 	    done						\
 	fi
-<<<<<<< HEAD
-	set -e; for python in $(REMCTL_PYTHON_VERSIONS) ; do \
-	    cd python && CFLAGS="$(CFLAGS) $(PYTHON_WARNINGS)" \
-		"$$python" setup.py build && cd .. ; \
-=======
 	set -e; for python in $(REMCTL_PYTHON_VERSIONS) ; do	\
 	    cd python && CFLAGS="$(CFLAGS) $(PYTHON_WARNINGS)"	\
 		"$$python" setup.py build && cd .. ;		\
->>>>>>> 50b98ee2
 	done
 	touch stamp-python
 
 
 # If RPM_BUILD_ROOT is set, we're being built by RPM.  Use that as DESTDIR.
 install-data-local-python: stamp-python
-<<<<<<< HEAD
-	set -e; for python in $(REMCTL_PYTHON_VERSIONS) ; do \
-	    cd python ; \
-	    if [ -n "$(DESTDIR)" ] ; then \
-		"$$python" setup.py install $(REMCTL_PYTHON_INSTALL) \
-		    --root $(DESTDIR) ; \
-	    else \
-		"$$python" setup.py install $(REMCTL_PYTHON_INSTALL) ; \
-	    fi ; \
-	    cd .. ; \
-=======
 	set -e; for python in $(REMCTL_PYTHON_VERSIONS) ; do		\
 	    cd python ;							\
 	    if [ -n "$(DESTDIR)" ] ; then				\
@@ -553,7 +511,6 @@
 		"$$python" setup.py install $(REMCTL_PYTHON_INSTALL) ;	\
 	    fi ;							\
 	    cd .. ;							\
->>>>>>> 50b98ee2
 	done
 
 # Build and install the Python bindings if desired.
