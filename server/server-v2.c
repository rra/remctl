/*
 * Protocol v2, server implementation.
 *
 * This is the server implementation of the new v2 protocol.
 *
 * Written by Russ Allbery <rra@stanford.edu>
 * Based on work by Anton Ushakov
 * Copyright 2002, 2003, 2004, 2005, 2006, 2007, 2008, 2009, 2010, 2012
 *     The Board of Trustees of the Leland Stanford Junior University
 *
 * See LICENSE for licensing terms.
 */

#include <config.h>
#include <portable/system.h>
#include <portable/gssapi.h>
#include <portable/socket.h>
#include <portable/uio.h>

#include <server/internal.h>
#include <util/gss-tokens.h>
#include <util/messages.h>
#include <util/xmalloc.h>


/*
 * Given the client struct and the stream number the data is from, send a
 * protocol v2 output token to the client containing the data stored in the
 * buffer in the client struct.  Returns true on success, false on failure
 * (and logs a message on failure).
 */
bool
server_v2_send_output(struct client *client, int stream)
{
    gss_buffer_desc token;
    char *p;
    OM_uint32 tmp, major, minor;
    int status;

    /* Allocate room for the total message. */
    token.length = 1 + 1 + 1 + 4 + client->outlen;
    token.value = xmalloc(token.length);

    /*
     * Fill in the header (version, type, stream, length, and data) and then
     * the data.
     */
    p = token.value;
    *p = 2;
    p++;
    *p = MESSAGE_OUTPUT;
    p++;
    *p = stream;
    p++;
    tmp = htonl(client->outlen);
    memcpy(p, &tmp, 4);
    p += 4;
    memcpy(p, client->output, client->outlen);

    /* Send the token. */
    status = token_send_priv(client->fd, client->context,
                             TOKEN_DATA | TOKEN_PROTOCOL, &token, TIMEOUT,
                             &major, &minor);
    if (status != TOKEN_OK) {
        warn_token("sending output token", status, major, minor);
        free(token.value);
        client->fatal = true;
        return false;
    }
    free(token.value);
    return true;
}


/*
 * Given the client struct and the exit status, send a protocol v2 status
 * token to the client.  Returns true on success, false on failure (and logs a
 * message on failure).
 */
bool
server_v2_send_status(struct client *client, int exit_status)
{
    gss_buffer_desc token;
    char buffer[1 + 1 + 1];
    OM_uint32 major, minor;
    int status;

    /* Build the status token. */
    token.length = 1 + 1 + 1;
    token.value = &buffer;
    buffer[0] = 2;
    buffer[1] = MESSAGE_STATUS;
    buffer[2] = exit_status;

    /* Send the token. */
    status = token_send_priv(client->fd, client->context,
                             TOKEN_DATA | TOKEN_PROTOCOL, &token, TIMEOUT,
                             &major, &minor);
    if (status != TOKEN_OK) {
        warn_token("sending status token", status, major, minor);
        client->fatal = true;
        return false;
    }
    return true;
}


/*
 * Given the client struct, an error code, and an error message, send a
 * protocol v2 error token to the client.  Returns true on success, false on
 * failure (and logs a message on failure).
 */
bool
server_v2_send_error(struct client *client, enum error_codes code,
                     const char *message)
{
    gss_buffer_desc token;
    char *p;
    OM_uint32 tmp, major, minor;
    int status;

    /* Build the error token. */
    token.length = 1 + 1 + 4 + 4 + strlen(message);
    token.value = xmalloc(token.length);
    p = token.value;
    *p = 2;
    p++;
    *p = MESSAGE_ERROR;
    p++;
    tmp = htonl(code);
    memcpy(p, &tmp, 4);
    p += 4;
    tmp = htonl(strlen(message));
    memcpy(p, &tmp, 4);
    p += 4;
    memcpy(p, message, strlen(message));

    /* Send the token. */
    status = token_send_priv(client->fd, client->context,
                             TOKEN_DATA | TOKEN_PROTOCOL, &token, TIMEOUT,
                             &major, &minor);
    if (status != TOKEN_OK) {
        warn_token("sending error token", status, major, minor);
        free(token.value);
        client->fatal = true;
        return false;
    }
    free(token.value);
    return true;
}


/*
 * Given the client struct, send a protocol v2 version token to the client.
 * This is the response to a higher version number than we understand.
 * Returns true on success, false on failure (and logs a message on failure).
 */
static bool
server_v2_send_version(struct client *client)
{
    gss_buffer_desc token;
    char buffer[1 + 1 + 1];
    OM_uint32 major, minor;
    int status;

    /* Build the version token. */
    token.length = 1 + 1 + 1;
    token.value = &buffer;
    buffer[0] = 2;
    buffer[1] = MESSAGE_VERSION;
    buffer[2] = 3;

    /* Send the token. */
    status = token_send_priv(client->fd, client->context,
                             TOKEN_DATA | TOKEN_PROTOCOL, &token, TIMEOUT,
                             &major, &minor);
    if (status != TOKEN_OK) {
        warn_token("sending version token", status, major, minor);
        client->fatal = true;
        return false;
    }
    return true;
}


/*
 * Given the client struct, send a protocol v3 no-op token to the client.
 * This is the response to a no-op token.  Returns true on success, false on
 * failure (and logs a message on failure).
 */
static bool
server_v3_send_noop(struct client *client)
{
    gss_buffer_desc token;
    char buffer[1 + 1];
    OM_uint32 major, minor;
    int status;

    /* Build the version token. */
    token.length = 1 + 1;
    token.value = &buffer;
    buffer[0] = 3;
    buffer[1] = MESSAGE_NOOP;

    /* Send the token. */
    status = token_send_priv(client->fd, client->context,
                             TOKEN_DATA | TOKEN_PROTOCOL, &token, TIMEOUT,
                             &major, &minor);
    if (status != TOKEN_OK) {
        warn_token("sending no-op token", status, major, minor);
        client->fatal = true;
        return false;
    }
    return true;
}


/*
 * Receive a new token from the client, handling reporting of errors.  Takes
 * the client struct and a pointer to storage for the token.  Returns TOKEN_OK
 * on success, TOKEN_FAIL_EOF if the other end has gone away, and a different
 * error code on a recoverable error.
 */
static int
server_v2_read_token(struct client *client, gss_buffer_t token)
{
    OM_uint32 major, minor;
    int status, flags;
    
    status = token_recv_priv(client->fd, client->context, &flags, token,
                             TOKEN_MAX_LENGTH, TIMEOUT, &major, &minor);
    if (status != TOKEN_OK) {
        warn_token("receiving token", status, major, minor);
<<<<<<< HEAD
        if (status != TOKEN_FAIL_EOF)
            if (!server_send_error(client, ERROR_BAD_TOKEN, "Invalid token"))
                return TOKEN_FAIL_EOF;
=======
        if (status != TOKEN_FAIL_EOF && status != TOKEN_FAIL_SOCKET)
            server_send_error(client, ERROR_BAD_TOKEN, "Invalid token");
>>>>>>> 3f512bac
    }
    return status;
}


/*
 * Read a continuation token for a command.  This handles checking the message
 * version, verifying that it's a command token, handling MESSAGE_QUIT, and so
 * forth.  It's almost but not quite the same as the processing in
 * server_v2_handle_token.  Stores the token in the provided token argument
 * and returns true if a valid token was received.  Returns false if an
 * invalid token was received or if some other error occurred, or if
 * MESSAGE_QUIT was received.  False should result in aborting the pending
 * command.
 */
static bool
server_v2_read_continuation(struct client *client, gss_buffer_t token)
{
    int status;
    char *p;

    status = server_v2_read_token(client, token);
<<<<<<< HEAD
    if (status != TOKEN_OK)
        return false;
=======
    if (status != TOKEN_OK) {
        client->fatal = true;
        return false;
    }
>>>>>>> 3f512bac
    p = token->value;
    if (p[0] != 2 && p[0] != 3) {
        server_v2_send_version(client);
        return false;
    } else if (p[1] == MESSAGE_QUIT) {
        debug("quit received, aborting command and closing connection");
        client->keepalive = false;
        return false;
    } else if (p[1] != MESSAGE_COMMAND) {
        warn("unexpected message type %d from client", (int) p[1]);
        server_send_error(client, ERROR_UNEXPECTED_MESSAGE,
                          "Unexpected message");
        return false;
    }
    return true;
}


/*
 * Handles a single command message from the client, responding or running the
 * command as appropriate.  Returns true if we should continue to process
 * further messages on that connection, and false if a fatal error occurred
 * and the connection should be closed.
 */
static bool
server_v2_handle_command(struct client *client, struct config *config,
                         gss_buffer_t token)
{
    char *p;
    size_t length, total;
    char *buffer = NULL;
    OM_uint32 minor;
    struct iovec **argv = NULL;
    bool result = false;
    bool allocated = false;
    bool continued = false;

    /*
     * Loop on tokens until we have a complete command, allowing for continued
     * commands.  We're going to accumulate the full command in buffer until
     * we've seen all of it.  If the command isn't continued, we can use the
     * token as the buffer.
     */
    total = 0;
    do {
        p = token->value;
        client->keepalive = p[2] ? true : false;

        /* Check the data size. */
        if (token->length > TOKEN_MAX_DATA) {
            warn("command data length %lu exceeds 64KB",
                 (unsigned long) token->length);
            result = server_send_error(client, ERROR_TOOMUCH_DATA,
                                       "Too much data");
            goto fail;
        }

        /* Make sure the continuation is sane. */
        if ((p[3] == 1 && continued) || (p[3] > 1 && !continued) || p[3] > 3) {
            warn("bad continue status %d", (int) p[3]);
            result = server_send_error(client, ERROR_BAD_COMMAND,
                                       "Invalid command token");
            goto fail;
        }
        continued = (p[3] == 1 || p[3] == 2);

        /*
         * Read the token data.  If the command is continued *or* if buffer is
         * non-NULL (meaning the command was previously continued), we copy
         * the data into the buffer.
         */
        p += 4;
        length = token->length - (p - (char *) token->value);
        if (continued || buffer != NULL) {
            if (buffer == NULL)
                buffer = xmalloc(length);
            else
                buffer = xrealloc(buffer, total + length);
            allocated = true;
            memcpy(buffer + total, p, length);
            total += length;
        }

        /*
         * If the command was continued, we have to read the next token.
         * Otherwise, if buffer is NULL (no continuation), we just use this
         * token as the complete buffer.
         */
        if (continued) {
            gss_release_buffer(&minor, token);
            if (!server_v2_read_continuation(client, token))
                goto fail;
        } else if (buffer == NULL) {
            buffer = p;
            total = length;
        }
    } while (continued);

    /*
     * Okay, we now have a complete command that was possibly spread over
     * multiple tokens.  Now we can parse it.
     */
    argv = server_parse_command(client, buffer, total);
    if (allocated)
        free(buffer);
    if (argv == NULL)
        return !client->fatal;

    /* We have a command.  Now do the heavy lifting. */
    server_run_command(client, config, argv);
    server_free_command(argv);
    return !client->fatal;

fail:
    if (allocated)
        free(buffer);
<<<<<<< HEAD
    return result;
=======
    return client->fatal ? false : result;
>>>>>>> 3f512bac
}


/*
 * Handles a single token from the client, responding or running a command as
 * appropriate.  Returns true if we should continue processing messages, false
 * if a fatal error occurred (like a network error), a command was sent
 * without keep-alive, or QUIT was received and we should stop processing
 * tokens.
 */
static bool
server_v2_handle_token(struct client *client, struct config *config,
                       gss_buffer_t token)
{
    char *p;
    bool result = true;

    p = token->value;
    if (p[0] != 2 && p[0] != 3)
        return server_v2_send_version(client);
    switch (p[1]) {
    case MESSAGE_COMMAND:
        result = server_v2_handle_command(client, config, token);
        break;
    case MESSAGE_NOOP:
        debug("replying to no-op message");
        result = server_v3_send_noop(client);
        break;
    case MESSAGE_QUIT:
        debug("quit received, closing connection");
        client->keepalive = false;
        result = false;
        break;
    default:
        warn("unknown message type %d from client", (int) p[1]);
        result = server_send_error(client, ERROR_UNKNOWN_MESSAGE,
                                   "Unknown message");
        break;
    }
    return result;
}


/*
 * Takes the client struct and the server configuration and handles client
 * requests.  Reads messages from the client, checking commands against the
 * ACLs and executing them when appropriate, until the connection is
 * terminated.
 */
void
server_v2_handle_messages(struct client *client, struct config *config)
{
    gss_buffer_desc token;
    OM_uint32 minor;
    int status;

    /* Loop receiving messages until we're finished. */
    client->keepalive = true;
    do {
        status = server_v2_read_token(client, &token);
        if (status != TOKEN_OK)
            break;
        if (!server_v2_handle_token(client, config, &token)) {
            gss_release_buffer(&minor, &token);
            break;
        }
        gss_release_buffer(&minor, &token);
    } while (client->keepalive);
}<|MERGE_RESOLUTION|>--- conflicted
+++ resolved
@@ -231,14 +231,8 @@
                              TOKEN_MAX_LENGTH, TIMEOUT, &major, &minor);
     if (status != TOKEN_OK) {
         warn_token("receiving token", status, major, minor);
-<<<<<<< HEAD
-        if (status != TOKEN_FAIL_EOF)
-            if (!server_send_error(client, ERROR_BAD_TOKEN, "Invalid token"))
-                return TOKEN_FAIL_EOF;
-=======
         if (status != TOKEN_FAIL_EOF && status != TOKEN_FAIL_SOCKET)
             server_send_error(client, ERROR_BAD_TOKEN, "Invalid token");
->>>>>>> 3f512bac
     }
     return status;
 }
@@ -261,15 +255,10 @@
     char *p;
 
     status = server_v2_read_token(client, token);
-<<<<<<< HEAD
-    if (status != TOKEN_OK)
-        return false;
-=======
-    if (status != TOKEN_OK) {
-        client->fatal = true;
-        return false;
-    }
->>>>>>> 3f512bac
+    if (status != TOKEN_OK) {
+        client->fatal = true;
+        return false;
+    }
     p = token->value;
     if (p[0] != 2 && p[0] != 3) {
         server_v2_send_version(client);
@@ -386,11 +375,7 @@
 fail:
     if (allocated)
         free(buffer);
-<<<<<<< HEAD
-    return result;
-=======
     return client->fatal ? false : result;
->>>>>>> 3f512bac
 }
 
 
