--- conflicted
+++ resolved
@@ -2,17 +2,11 @@
 Section: net
 Priority: optional
 Maintainer: Russ Allbery <rra@debian.org>
-<<<<<<< HEAD
-Build-Depends: debhelper (>= 9), libkrb5-dev, libpcre3-dev,
- libtest-pod-perl, perl, php5-cli, php5-dev, python-all-dev, ruby1.8,
- ruby1.8-dev, ruby1.9.1, ruby1.9.1-dev
-=======
-Build-Depends: debhelper (>= 9), dh-autoreconf, dpkg-dev (>= 1.14.9),
- libkrb5-dev, libpcre3-dev, libperl-critic-perl, libtest-pod-perl,
- libtest-minimumversion-perl, libtest-pod-coverage-perl,
- libtest-strict-perl, libtest-synopsis-perl, perl, php5-cli, php5-dev,
- python-all-dev, ruby1.8, ruby1.8-dev, ruby1.9.1, ruby1.9.1-dev
->>>>>>> 178b288d
+Build-Depends: debhelper (>= 9), libkrb5-dev, libkrb5-dev, libpcre3-dev,
+ libperl-critic-perl, libtest-pod-perl, libtest-minimumversion-perl,
+ libtest-pod-coverage-perl, libtest-strict-perl, libtest-synopsis-perl, 
+ perl, php5-cli, php5-dev, python-all-dev, ruby1.8, ruby1.8-dev,
+ ruby1.9.1, ruby1.9.1-dev
 XS-Python-Version: >= 2.6
 Standards-Version: 3.9.4
 Homepage: http://www.eyrie.org/~eagle/software/remctl/
@@ -138,7 +132,6 @@
  associated with an ACL containing a list of Kerberos principals
  authorized to run that command.
  .
-<<<<<<< HEAD
  This package is a metapackage that depends on the Ruby bindings for the
  remctl client library for the default version of Ruby.
 
@@ -170,8 +163,4 @@
  authorized to run that command.
  .
  This package contains the Ruby 1.9.1 remctl extension, which provides
- native Ruby bindings for the libremctl client library for Ruby 1.9.1.
-=======
- This package contains the Ruby remctl extension, which provides native
- Ruby bindings for the libremctl client library.
->>>>>>> 178b288d
+ native Ruby bindings for the libremctl client library for Ruby 1.9.1.