--- conflicted
+++ resolved
@@ -22,17 +22,11 @@
 
 override_dh_auto_configure:
 	dh_auto_configure --parallel -- --sysconfdir=/etc/remctl	\
-<<<<<<< HEAD
 	    --libdir=/usr/lib --enable-reduced-depends --enable-perl	\
 	    --enable-php --enable-python --enable-ruby
-=======
-	    --with-systemdsystemunitdir=/lib/systemd/system		\
-	    --enable-reduced-depends --enable-perl --enable-php		\
-	    --enable-python --enable-ruby
->>>>>>> 95fb587c
 
 # For the first pass, build the Ruby 1.9.1 extension.  We'll go back and
-# build the extension for 2.0.
+# build the extension for 1.8.
 override_dh_auto_build:
 	dh_auto_build --parallel -- REMCTL_RUBY=ruby1.9.1
 
@@ -44,13 +38,9 @@
 override_dh_auto_install:
 	dh_auto_install -- RUBYARCHDIR='$$(archdir)$$(target_prefix)'
 	cd ruby && $(MAKE) distclean
-	dh_auto_build --parallel -- REMCTL_RUBY=ruby2.0
+	dh_auto_build --parallel -- REMCTL_RUBY=ruby1.8
 	cd ruby && $(MAKE) install DESTDIR='$(CURDIR)/debian/tmp' \
-<<<<<<< HEAD
 	    RUBYARCHDIR='$$(archdir)$$(target_prefix)'
-=======
-	    RUBYARCHDIR='$$(DESTDIR)$$(vendorarchdir)$$(target_prefix)'
->>>>>>> 95fb587c
 
 # Override install to check for missing installed files.
 override_dh_install:
