=for stopwords
remctld remctl -dFhmSv keytab GSS-API tcpserver inetd subcommand AFS
backend logmask NUL acl ACL princ filename gput CMU GPUT xform ANYUSER IP
IPv4 IPv6 hostname SCPRINCIPAL sysctld Heimdal MICs Ushakov Allbery
<<<<<<< HEAD
subcommands REMUSER pcre PCRE triple-DES MERCHANTABILITY username
=======
subcommands REMUSER pcre PCRE triple-DES MERCHANTABILITY username arg
>>>>>>> 3f512bac

=head1 NAME

remctld - Server for remctl, a remote command execution utility

=head1 SYNOPSIS

remctld [B<-dFhmSv>] [B<-b> I<bind-address> [B<-b> I<bind-address> ...]]
    [B<-f> I<config>] [B<-k> I<keytab>] [B<-P> I<file>] [B<-p> I<port>]
    [B<-s> I<service>]

=head1 DESCRIPTION

B<remctld> is the server for remctl.  It accepts a connection from remctl,
receives the command to execute and the arguments, verifies authorization
of the user and executes the command, returning the result back to the
client.  All connections are authenticated using GSS-API Kerberos v5, and
all transmissions are also encrypted using the GSS-API privacy layer.

B<remctld> is normally started using B<tcpserver> or from B<inetd>, but it
may be run in stand-alone mode as a daemon using B<-m>.  Either B<-s> must
be given to use an alternate identity (which will require the same flag be
used for B<remctl> client invocations), or it must be run as root to read
the host keytab file.  B<remctld> logs its activity using syslog (the
daemon facility).

The location of the configuration file may be specified with the B<-f>
option.  The default location is F<@sysconfdir@/remctl.conf>.  For
information on the format of the configuration file, see L<"CONFIGURATION
FILE"> below.

When the command is run, several environment variables will be set
providing information about the remote connection.  See L<ENVIRONMENT>
below for more information.

=head1 OPTIONS

=over 4

=item B<-b> I<bind-address>

When running as a standalone server, bind to the specified local address
rather than listening on all interfaces.  This option may be given
multiple times to bind to multiple addresses.  I<bind-address> must be an
IP address (either IPv4 or IPv6), not a hostname.  Only makes sense in
combination with B<-m>.

=item B<-d>

Enable verbose debug logging to syslog (or to standard output if B<-S> is
also given).

=item B<-F>

Normally when running in stand-alone mode (B<-m>), B<remctld> backgrounds
itself to run as a daemon, changes directory to F</>, and drops any
controlling terminal.  This flag suppresses this behavior, usually for
debugging or so that B<remctld> can be monitored by other processes.

=item B<-f> I<config>

The configuration file for B<remctld>, overriding the default path.

=item B<-h>

Show a brief usage message and then exit.  This usage method will include
a list of supported ACL types and can be used to determine if optional ACL
methods were compiled into a given B<remctld> build.

=item B<-k> I<keytab>

Use I<keytab> as the keytab for server credentials rather than the system
default or the value of the KRB5_KTNAME environment variable.  Using B<-k>
just sets the KRB5_KTNAME environment variable internally in the process.

=item B<-m>

Enable stand-alone mode.  B<remctld> will listen to its configured port
and fork a new child for each incoming connection.  By default, when this
option is used, B<remctld> also changes directory to F</>, backgrounds
itself, and closes standard input, output, and error.  To not background,
pass B<-F> as well.  To not close standard output and error and continue
using them for logging, pass B<-S> as well.

To determine the port, B<remctld> attempts to look up the C<remctl>
service in the local F</etc/services> file and uses the port defined
there.  If the C<remctl> service could not be found, it uses 4373, the
registered remctl port.

=item B<-P> I<file>

When running in stand-alone mode (B<-m>), write the PID of B<remctld> to
I<file>.  This option is ignored unless B<-m> is also given.

=item B<-p> I<port>

When running in stand-alone mode, Listen on port I<port> rather than the
default.  This option does nothing unless used with B<-m>.

=item B<-S>

Rather than logging to syslog, log debug and routine connection messages
to standard output and error messages to standard error.  This option is
mostly useful for testing and debugging.

=item B<-s> I<service>

Specifies which principal is used as the server identity for client
authentication.  The client must also use the same identity as the server
identity for authentication to succeed.  By default, B<remctld> accepts
any principal with a key in the default keytab file (which can be changed
with the B<-k> option).  This is normally the most desirable behavior.

=item B<-v>

Print the version of B<remctld> and exit.

=back

=head1 CONFIGURATION FILE

The configuration file defines the allowed commands and specifies access
control information.  The configuration file format is lines of space- or
tab-separated strings, where each line is:

    command subcommand executable [option=value ...] acl [acl ...]

Each command consists of a command, a subcommand, and zero or more
arguments.  Each configuration line defines an acceptable command and
subcommand (or, if C<ALL> is used as mentioned below under I<command> and
I<subcommand>, a set of commands).  The first configuration line matching
the received command is used, so list more specific entries before more
general entries.

Blank lines and lines beginning with C<#> are ignored.  Lines can be
continued on the next line by ending them with a backslash (C<\>).  Be
aware that comments can be continued with a backslash as well.

As a special case, a line like:

    include file

will include I<file> as if its contents were pasted verbatim into the
configuration file at that point.  I<file> may be a directory, in which
case all files whose names do not contain a period found in that directory
will be included (in no particular order).  I<file> should be a fully
qualified path.

The meaning of these fields is:

=over 4

=item I<command>
<<<<<<< HEAD

The command being issued or the special keyword C<ALL>.  Normally, related
commands (such as all commands for managing a particular service) are
grouped together as subcommands under one command.

If the keyword C<ALL> is used instead of a specific subcommand, this line
matches all commands with the given subcommand (so C<ALL ALL> matches any
command) and can be used to dispatch all commands to the same executable
with the same ACLs.  Since the first matching entry is used, list entries
for specific commands first (if any) and then the C<ALL> catch-all.  Note
that while the subcommand is passed to the executable, the command is not.
Prior to remctl 2.16, the program run will not be able to distinguish
between different commands.  From remctl 2.16 on, the environment variable
REMCTL_COMMAND will contain the command.  (See the ENVIRONMENT section
below.)
=======

The command being issued or the special keyword C<ALL>.  Normally, related
commands (such as all commands for managing a particular service) are
grouped together as subcommands under one command.

If the keyword C<ALL> is used instead of a specific subcommand, this line
matches all commands with the given subcommand (so C<ALL ALL> matches any
command) and can be used to dispatch all commands to the same executable
with the same ACLs.  Since the first matching entry is used, list entries
for specific commands first (if any) and then the C<ALL> catch-all.  Note
that while the subcommand is passed to the executable, the command is not.
Prior to remctl 2.16, the program run will not be able to distinguish
between different commands.  From remctl 2.16 on, the environment variable
REMCTL_COMMAND will contain the command.  (See the ENVIRONMENT section
below.)

The command C<help> is handled specially if no such command is defined in
the configuration file.  See below under the C<help> and C<summary>
options.
>>>>>>> 3f512bac

=item I<subcommand>

The subcommand within the command being requested, such as C<release> for
the release function of the AFS volume backend, or one of the special
keywords C<ALL> or C<EMPTY>.

If the keyword C<ALL> is used instead of a specific subcommand, this line
matches all subcommands with the given command and can be used to dispatch
all subcommands under that command to the same executable with the same
ACLs.  Since the first matching entry is used, list entries for specific
services first (if any) and then the C<ALL> catch-all.

If the keyword C<EMPTY> is used instead of a specific subcommand, this
line matches only commands where no subcommand was given.

The subcommand is always passed as the first argument to the executable
program that is listed for that service unless no subcommand was given.

=item I<executable>

The full path to the command executable to run for this command and
subcommand combination.  (See examples below.)

=item I<option>=I<value>
<<<<<<< HEAD

An option setting that applies to this command.  Supported option settings
are:

=over 4

=item I<logmask>=I<n>[,...]
=======

An option setting that applies to this command.  Supported option settings
are:

=over 4

=item help=I<arg>

Specifies the argument for this command that will print help for a
particular subcommand to standard output.

If remctld receives the command C<help> with one or two arguments, and no
C<help> command is defined in the configuration file, the server will take
the command arguments as a command and subcommand.  It will then look
through the configuration for a configuration line matching that command
and subcommand with a C<help> option set.  If one is found and the user is
authorized to run that command, the server will run the specified
I<executable> with the argument I<arg> and second and optional third
arguments taken from the arguments to the C<help> command, sending the
output back to the user.

This permits a standard interface to get additional help for a particular
remctl command.  Also see the C<summary> option.

=item logmask=I<n>[,...]
>>>>>>> 3f512bac

Limit logging of command arguments.  Any argument listed in the logmask
list will have its value logged as "**MASKED**".  This is to avoid logging
the arguments of commands that take private information such as passwords.
The logmask list should contain argument numbers separated by commas, with
the I<subcommand> considered argument 1.  The I<command> argument cannot
be masked.

For example, if the command is C<admin passwd I<username> I<password>>,
then you'd want to set logmask to C<3>, so the password argument gets
logged as C<**MASKED**>.  If the command is C<user passwd I<username>
I<old-password> I<new-password>>, you'd want to set logmask to C<3,4>.

<<<<<<< HEAD
=item I<stdin>=(I<n> | C<last>)
=======
=item stdin=(I<n> | C<last>)
>>>>>>> 3f512bac

Specifies that the I<n>th or last argument to the command be passed on
standard input instead of on the command line.  The value of this option
must either be the number of argument to pass on standard input (with the
I<subcommand> considered argument 1) or the special value C<last>, which
indicates that the final argument (no matter how many there are) be passed
on standard input.

The I<command> cannot be passed on standard input, so I<n> must be at
least C<1>.  If this option is set to C<last> and no arguments are given
except the I<command> and possibly the I<subcommand>, nothing will be
passed on standard input.

This option is used primarily for passing large amounts of data that may
not fit on the command line or data that contains NUL characters.  It can
also be used for arguments like passwords that shouldn't be exposed on the
command line.  Only at most one argument may be passed on standard input
to the command.  Be aware that even if the I<subcommand> is the designated
argument to pass on standard input (C<stdin=1>), the I<subcommand> may not
contain NUL characters.

<<<<<<< HEAD
=item I<user>=(I<username> | I<uid>)
=======
=item summary=I<arg>

Specifies the argument for this command that will print a usage summary
to standard output.

If remctld receives the command C<help> with no arguments, and no C<help>
command is defined in the configuration file, the server will look through
the configuration for any command with a C<summary> option set.  If this
option is set, the I<subcommand> is C<ALL>, and the user is authorized to
run the command, the server will run the specified I<executable> with the
argument I<arg>, sending the output back to the user.  It will do this for
every command in the configuration that meets the above criteria.

This allows display of a summary of available commands to the user based
on which commands that user is authorized to run.  It's a lightweight form
of service discovery.  Also see the C<help> option.

As mentioned above, this option is only meaningful on configuration lines
with a I<subcommand> of C<ALL>.

=item user=(I<username> | I<uid>)
>>>>>>> 3f512bac

Run this command as the specified user, which can be given as either a
username or as a UID.  Even if given as a UID, the user must be found in
the user database (searched via getpwuid(3)).  B<remctld> will run the
command as the specified user, including that user's primary and
supplemental groups.
<<<<<<< HEAD

=back

=item I<acl>

One or more entries of the form [I<method>:]I<data>, where I<method>
specifies an access control method to be used, and I<data> contains
parameters whose meaning depends on the method.  If the method is omitted,
the data is processed as described for the C<file> method.

If I<method> is omitted, I<acl> must either begin with C</> or must not
contain C<=>.  Otherwise, it will be parsed as an option instead.  If
there is any ambiguity, prepend the I<method>.

=======

=back

=item I<acl>

One or more entries of the form [I<method>:]I<data>, where I<method>
specifies an access control method to be used, and I<data> contains
parameters whose meaning depends on the method.  If the method is omitted,
the data is processed as described for the C<file> method.

If I<method> is omitted, I<acl> must either begin with C</> or must not
contain C<=>.  Otherwise, it will be parsed as an option instead.  If
there is any ambiguity, prepend the I<method>.

>>>>>>> 3f512bac
Each entry is checked in order, and access is granted as soon as an
entry matches.  If no entry matches, access is denied.  The following
methods are supported:

=over 4

=item file

The data is the full path of an ACL file or to a directory containing ACL
files.  Directories are handled as described for the include directive in
configuration files.  An ACL file contains one entry per line, in the
[I<method>:]I<data> form described above.  Entries are handled exactly as
if they had appeared in the configuration file except that the default
method is C<princ> instead of C<file>.  Blank lines and lines beginning
with C<#> are ignored in the ACL files.

For backward compatibility, a line like:

    include [<method>:]<data>

in an ACL file behaves exactly as if the C<include> directive had been
omitted, except that the default method is C<file>.  Thus, writing:

    include <path>

in an ACL file is the same as writing:
<<<<<<< HEAD

    file:<path>

and is handled identically to the include directive in configuration
files.

=======

    file:<path>

and is handled identically to the include directive in configuration
files.

>>>>>>> 3f512bac
=item princ

The data is the name of a Kerberos v5 principal which is to be granted
access, such as C<username@EXAMPLE.ORG>.

=item deny

This method is used to selectively deny access.  The data is parsed as a
[I<method>:]I<data> and evaluated as described above, with the default
scheme being C<princ>.  If it matches, access is denied immediately
without examining any further entries.  Otherwise, processing continues.

Remember that access is granted as soon as an entry matches.  For C<deny>
rules to be effective, they therefore must come before any ACLs they are
intended to override.  Be careful when using C<deny> when including a
directory of ACL files, since the files in that directory are read in an
undefined order (not in alphabetical order by filename).  It's best to
explicitly include the file containing C<deny> ACL rules first.

Note that C<deny> only denies access; it never grants it.  Thus, deny
alone does not grant access to anyone, and using deny on itself as in
C<deny:deny:foo> neither denies nor grants access to anyone.

=item gput

This method is used to grant access based on the CMU GPUT (Global
Privileged User Table -- see gput(5)).  The data is either a GPUT role
name or a string of the form I<group>[I<xform>], where I<group> is a GPUT
role name and I<xform> is a GPUT transform string.  Access is granted if
the user is a member of the specified GPUT group, after applying either
the optional I<xform> or the default transform.

This method is supported only if B<remctld> was compiled with GPUT support
by using the C<--with-gput> configure option.

=item pcre

This method is used to grant or deny access based on Perl-compatible
regular expressions.  The data is taken to be a Perl-compatible regular
expression and matched against the user identity.  To deny access, use the
C<deny:pcre:regex> syntax.

This method is supported only if B<remctld> was compiled with PCRE support
by using the C<--with-pcre> configure option.

=back

To see the list of ACL types supported by a particular build of
B<remctld>, run C<remctld -h>.

The keyword ANYUSER may be used instead of the ACLs to allow access to all
users.  The user still needs to authenticate to B<remctld>; this only
affects authorization.  This can be used for backend programs that want to
check ACLs themselves and will retrieve the authenticated principal from
the REMOTE_USER environment variable.  Note that ANYUSER accepts B<any>
authenticated user, including cross-realm users from foreign Kerberos
realms.

Support for ACL schemes is new in remctl 2.13.  Prior versions of
B<remctld> expected only files in the main B<remctld> configuration file,
and only principals or lines starting with C<include> in those files,
without any I<method>: prefixes.

=back

=head1 ENVIRONMENT

The following environment variables will be set for any commands run via
B<remctld>:

=over 4

=item REMOTE_USER

=item REMUSER

Set to the Kerberos principal of the authenticated client.  REMUSER has
always been set by B<remctld>; REMOTE_USER is also set (to the same value)
starting with remctl 2.1.

=item REMOTE_ADDR

The IP address of the remote host.  Currently, this is always an IPv4
address, but in the future it may be set to an IPv6 address.  This
environment variable was added in remctl 2.1.

=item REMOTE_HOST

The hostname of the remote host, if it was available.  If reverse name
resolution failed, this environment variable will not be set.  This
variable was added in remctl 2.1.

=item REMCTL_COMMAND

The command string that caused this command to be run.  This variable will
contain only the command, not the subcommand or any additional arguments
(which are passed as command arguments).  This variable was added in
remctl 2.16.

=back

B<remctld> also used to set SCPRINCIPAL for (partial) backward
compatibility with B<sysctld>, but stopped doing so as of remctl 2.1.

If the B<-k> flag is used, B<remctld> will also set KRB5_KTNAME to the
provided keytab path.  This is primarily for communication with the
GSS-API library, but this setting will also be inherited by any commands
run by B<remctld>.

=head1 EXAMPLES

Typically B<remctld> is to be started as follows, where "hostname" is the
machine where remctld will run, and 4373 is the port:

    tcpserver hostname 4373 remctld

The equivalent line for F</etc/inetd.conf> is:

    4373 stream tcp nowait root /usr/sbin/tcpd /usr/sbin/remctld

or:

    remctl stream tcp nowait root /usr/sbin/tcpd /usr/sbin/remctld

if the C<remctl> service is listed in your F</etc/services> file.

To start B<remctld> in stand-alone mode instead, run:

    remctld -m

Example configuration file:

 # Comments can be used like this.
 accounts create /usr/local/bin/doaccount  /etc/acl/group1 \
     /etc/acl/group2
 accounts delete /usr/local/bin/doaccount  /etc/acl/group3
 accounts view   /usr/local/bin/doaccount  ANYUSER
 accounts passwd /usr/local/bin/dopasswd   logmask=3 /etc/acl/group1
 printing ALL    /usr/local/bin/printthing /etc/acl/group2 

The commands C<accounts create>, C<accounts delete>, and so forth will all
be passed to /usr/local/bin/doaccount with the first argument being the
specific subcommand, with the exception of C<accounts passwd>.  That
command will be passed to /usr/local/bin/dopasswd instead, but it will
still get C<passwd> as its first argument.  The third argument to
C<accounts passwd> (presumably the password) will not be logged to syslog.
All commands starting with C<printing> will be passed to
/usr/local/bin/printthing.

Example ACL file using the scheme support new in remctl 2.13:

    # This is a comment.
    deny:baduser@EXAMPLE.ORG
    file:/etc/remctl/acl/admins
    principal:service/admin@EXAMPLE.ORG
    service/other@EXAMPLE.ORG

This ACL file will reject C<baduser@EXAMPLE.ORG> even if that user would
have been allowed by one of the other ACL rules.  It will then grant
access according to the ACL entries in F</etc/remctl/acl/admins> and the
specific principals C<service/admin@EXAMPLE.ORG> and
C<service/other@EXAMPLE.ORG>.  The last line takes advantage of the
default ACL method of C<principal> when processing an ACL file.

=head1 CAVEATS

When using Heimdal with triple-DES keys and talking to old clients that
only speak version one of the remctl protocol, B<remctld> may have
problems with MIC verification.  This doesn't affect new clients and
servers since the version two protocol doesn't use MICs.  If you are using
Heimdal and run into MIC verification problems, see the COMPATIBILITY
section of gssapi(3).

B<remctld> does not itself impose any limits on the number of child
processes or other system resources.  You may want to set resource limits
in your inetd server or with B<ulimit> when running it as a standalone
daemon or under B<tcpserver>.

Command arguments may not contain NUL characters and must be shorter than
the operating system limit on the length of a command line since they're
passed to the command as command-line arguments.  The exception is an
argument passed via standard input using the C<stdin=> option in the
configuration file.  At most one argument may be passed that way.

=head1 NOTES

The remctl port number, 4373, was derived by tracing the diagonals of a
QWERTY keyboard up from the letters C<remc> to the number row.

=head1 SEE ALSO

remctl(1), syslog(3), tcpserver(1)

The current version of this program is available from its web page at
L<http://www.eyrie.org/~eagle/software/remctl/>.

=head1 AUTHOR

Anton Ushakov <antonu@stanford.edu> is the original author.  Updates and
current maintenance are done by Russ Allbery <rra@stanford.edu>.

=head1 COPYRIGHT AND LICENSE

<<<<<<< HEAD
Copyright 2002, 2003, 2004, 2005, 2006, 2007, 2008, 2009, 2010, 2011 The
Board of Trustees of the Leland Stanford Junior University.  All rights
reserved.
  
Permission to use, copy, modify, and distribute this software and its
documentation for any purpose and without fee is hereby granted, provided
that the above copyright notice appear in all copies and that both that
copyright notice and this permission notice appear in supporting
documentation, and that the name of Stanford University not be used in
advertising or publicity pertaining to distribution of the software
without specific, written prior permission.  Stanford University makes no
representations about the suitability of this software for any purpose.
It is provided "as is" without express or implied warranty.

THIS SOFTWARE IS PROVIDED "AS IS" AND WITHOUT ANY EXPRESS OR IMPLIED
WARRANTIES, INCLUDING, WITHOUT LIMITATION, THE IMPLIED WARRANTIES OF
MERCHANTABILITY AND FITNESS FOR A PARTICULAR PURPOSE.
=======
Copyright 2002, 2003, 2004, 2005, 2006, 2007, 2008, 2009, 2010, 2011, 2012
The Board of Trustees of the Leland Stanford Junior University
>>>>>>> 3f512bac

Copying and distribution of this file, with or without modification, are
permitted in any medium without royalty provided the copyright notice and
this notice are preserved.  This file is offered as-is, without any
warranty.
  
=cut<|MERGE_RESOLUTION|>--- conflicted
+++ resolved
@@ -2,11 +2,7 @@
 remctld remctl -dFhmSv keytab GSS-API tcpserver inetd subcommand AFS
 backend logmask NUL acl ACL princ filename gput CMU GPUT xform ANYUSER IP
 IPv4 IPv6 hostname SCPRINCIPAL sysctld Heimdal MICs Ushakov Allbery
-<<<<<<< HEAD
-subcommands REMUSER pcre PCRE triple-DES MERCHANTABILITY username
-=======
 subcommands REMUSER pcre PCRE triple-DES MERCHANTABILITY username arg
->>>>>>> 3f512bac
 
 =head1 NAME
 
@@ -160,7 +156,6 @@
 =over 4
 
 =item I<command>
-<<<<<<< HEAD
 
 The command being issued or the special keyword C<ALL>.  Normally, related
 commands (such as all commands for managing a particular service) are
@@ -176,27 +171,10 @@
 between different commands.  From remctl 2.16 on, the environment variable
 REMCTL_COMMAND will contain the command.  (See the ENVIRONMENT section
 below.)
-=======
-
-The command being issued or the special keyword C<ALL>.  Normally, related
-commands (such as all commands for managing a particular service) are
-grouped together as subcommands under one command.
-
-If the keyword C<ALL> is used instead of a specific subcommand, this line
-matches all commands with the given subcommand (so C<ALL ALL> matches any
-command) and can be used to dispatch all commands to the same executable
-with the same ACLs.  Since the first matching entry is used, list entries
-for specific commands first (if any) and then the C<ALL> catch-all.  Note
-that while the subcommand is passed to the executable, the command is not.
-Prior to remctl 2.16, the program run will not be able to distinguish
-between different commands.  From remctl 2.16 on, the environment variable
-REMCTL_COMMAND will contain the command.  (See the ENVIRONMENT section
-below.)
 
 The command C<help> is handled specially if no such command is defined in
 the configuration file.  See below under the C<help> and C<summary>
 options.
->>>>>>> 3f512bac
 
 =item I<subcommand>
 
@@ -222,15 +200,6 @@
 subcommand combination.  (See examples below.)
 
 =item I<option>=I<value>
-<<<<<<< HEAD
-
-An option setting that applies to this command.  Supported option settings
-are:
-
-=over 4
-
-=item I<logmask>=I<n>[,...]
-=======
 
 An option setting that applies to this command.  Supported option settings
 are:
@@ -256,7 +225,6 @@
 remctl command.  Also see the C<summary> option.
 
 =item logmask=I<n>[,...]
->>>>>>> 3f512bac
 
 Limit logging of command arguments.  Any argument listed in the logmask
 list will have its value logged as "**MASKED**".  This is to avoid logging
@@ -270,11 +238,7 @@
 logged as C<**MASKED**>.  If the command is C<user passwd I<username>
 I<old-password> I<new-password>>, you'd want to set logmask to C<3,4>.
 
-<<<<<<< HEAD
-=item I<stdin>=(I<n> | C<last>)
-=======
 =item stdin=(I<n> | C<last>)
->>>>>>> 3f512bac
 
 Specifies that the I<n>th or last argument to the command be passed on
 standard input instead of on the command line.  The value of this option
@@ -296,9 +260,6 @@
 argument to pass on standard input (C<stdin=1>), the I<subcommand> may not
 contain NUL characters.
 
-<<<<<<< HEAD
-=item I<user>=(I<username> | I<uid>)
-=======
 =item summary=I<arg>
 
 Specifies the argument for this command that will print a usage summary
@@ -320,14 +281,12 @@
 with a I<subcommand> of C<ALL>.
 
 =item user=(I<username> | I<uid>)
->>>>>>> 3f512bac
 
 Run this command as the specified user, which can be given as either a
 username or as a UID.  Even if given as a UID, the user must be found in
 the user database (searched via getpwuid(3)).  B<remctld> will run the
 command as the specified user, including that user's primary and
 supplemental groups.
-<<<<<<< HEAD
 
 =back
 
@@ -342,22 +301,6 @@
 contain C<=>.  Otherwise, it will be parsed as an option instead.  If
 there is any ambiguity, prepend the I<method>.
 
-=======
-
-=back
-
-=item I<acl>
-
-One or more entries of the form [I<method>:]I<data>, where I<method>
-specifies an access control method to be used, and I<data> contains
-parameters whose meaning depends on the method.  If the method is omitted,
-the data is processed as described for the C<file> method.
-
-If I<method> is omitted, I<acl> must either begin with C</> or must not
-contain C<=>.  Otherwise, it will be parsed as an option instead.  If
-there is any ambiguity, prepend the I<method>.
-
->>>>>>> 3f512bac
 Each entry is checked in order, and access is granted as soon as an
 entry matches.  If no entry matches, access is denied.  The following
 methods are supported:
@@ -384,21 +327,12 @@
     include <path>
 
 in an ACL file is the same as writing:
-<<<<<<< HEAD
 
     file:<path>
 
 and is handled identically to the include directive in configuration
 files.
 
-=======
-
-    file:<path>
-
-and is handled identically to the include directive in configuration
-files.
-
->>>>>>> 3f512bac
 =item princ
 
 The data is the name of a Kerberos v5 principal which is to be granted
@@ -602,28 +536,8 @@
 
 =head1 COPYRIGHT AND LICENSE
 
-<<<<<<< HEAD
-Copyright 2002, 2003, 2004, 2005, 2006, 2007, 2008, 2009, 2010, 2011 The
-Board of Trustees of the Leland Stanford Junior University.  All rights
-reserved.
-  
-Permission to use, copy, modify, and distribute this software and its
-documentation for any purpose and without fee is hereby granted, provided
-that the above copyright notice appear in all copies and that both that
-copyright notice and this permission notice appear in supporting
-documentation, and that the name of Stanford University not be used in
-advertising or publicity pertaining to distribution of the software
-without specific, written prior permission.  Stanford University makes no
-representations about the suitability of this software for any purpose.
-It is provided "as is" without express or implied warranty.
-
-THIS SOFTWARE IS PROVIDED "AS IS" AND WITHOUT ANY EXPRESS OR IMPLIED
-WARRANTIES, INCLUDING, WITHOUT LIMITATION, THE IMPLIED WARRANTIES OF
-MERCHANTABILITY AND FITNESS FOR A PARTICULAR PURPOSE.
-=======
 Copyright 2002, 2003, 2004, 2005, 2006, 2007, 2008, 2009, 2010, 2011, 2012
 The Board of Trustees of the Leland Stanford Junior University
->>>>>>> 3f512bac
 
 Copying and distribution of this file, with or without modification, are
 permitted in any medium without royalty provided the copyright notice and
